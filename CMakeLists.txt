# Main CMake file for compiling the library itself, examples and tests.
#
# Copyright (c) 2012-2016 Sebastien Rombauts (sebastien.rombauts@gmail.com)
#
# Distributed under the MIT License (MIT) (See accompanying file LICENSE.txt
# or copy at http://opensource.org/licenses/MIT) 
cmake_minimum_required(VERSION 2.8.12) # first version with add_compile_options()
project(SQLiteCpp)

# Define useful variables to handle OS differences:
if (WIN32)
    set(DEV_NULL                "NUL")
else (WIN32) # UNIX
    set(DEV_NULL                "/dev/null")
endif (WIN32)

# then Compiler/IDE differences:
if (MSVC)
    set(CPPLINT_ARG_OUTPUT      "--output=vs7")
    set(CPPCHECK_ARG_TEMPLATE   "--template=vs")
    # disable Visual Studio warnings for fopen() used in the example
    add_definitions(-D_CRT_SECURE_NO_WARNINGS)
    # Flags for linking with multithread static C++ runtime, required by googletest
    if (SQLITECPP_BUILD_TESTS)
        message(STATUS "Linking against multithread static C++ runtime for unit tests with googletest")
        set(CMAKE_C_FLAGS_RELEASE   "${CMAKE_C_FLAGS_RELEASE} /MT")
        set(CMAKE_C_FLAGS_DEBUG     "${CMAKE_C_FLAGS_DEBUG} /MTd")
        set(CMAKE_CXX_FLAGS_RELEASE "${CMAKE_CXX_FLAGS_RELEASE} /MT")
        set(CMAKE_CXX_FLAGS_DEBUG   "${CMAKE_CXX_FLAGS_DEBUG} /MTd")
    endif (SQLITECPP_BUILD_TESTS)
else (MSVC)
    set(CPPLINT_ARG_OUTPUT      "--output=eclipse")
    set(CPPCHECK_ARG_TEMPLATE   "--template=gcc")
    # Useful compile flags and extra warnings 
    add_compile_options(-fstack-protector -Wall -Wextra -Wpedantic -Wno-long-long -Wswitch-enum -Wshadow -Winline)
    if (CMAKE_COMPILER_IS_GNUCXX)
        # GCC flags
        if (SQLITECPP_USE_GCOV AND CMAKE_COMPILER_IS_GNUCXX)
            if (CMAKE_BUILD_TYPE STREQUAL "Debug")
                message (STATUS "Using GCov instrumentation")
            else ()
                message (WARNING "GCov instrumentation works best in Debug mode")
            endif ()
            add_compile_options (-coverage) # NOTE would be usefull but not working with current google test and gcc 4.8 -fkeep-inline-functions
            set(CMAKE_EXE_LINKER_FLAGS "${CMAKE_EXE_LINKER_FLAGS} -coverage")
        endif ()
    endif (CMAKE_COMPILER_IS_GNUCXX)
endif (MSVC)
# and then common variables
set(CPPLINT_ARG_VERBOSE "--verbose=3")
set(CPPLINT_ARG_LINELENGTH "--linelength=120")

# Print CXX compiler information
message (STATUS "CMAKE_CXX_COMPILER '${CMAKE_CXX_COMPILER}' '${CMAKE_CXX_COMPILER_ID}' '${CMAKE_CXX_COMPILER_VERSION}'")

# Print CXX FLAGS
message (STATUS "CMAKE_CXX_FLAGS                '${CMAKE_CXX_FLAGS}'")
if (MSVC)
    message (STATUS "CMAKE_CXX_FLAGS_DEBUG          '${CMAKE_CXX_FLAGS_DEBUG}'")
    message (STATUS "CMAKE_CXX_FLAGS_RELEASE        '${CMAKE_CXX_FLAGS_RELEASE}'")
    message (STATUS "CMAKE_CXX_FLAGS_RELWITHDEBINFO '${CMAKE_CXX_FLAGS_RELWITHDEBINFO}'")
    message (STATUS "CMAKE_CXX_FLAGS_MINSIZEREL     '${CMAKE_CXX_FLAGS_MINSIZEREL}'")
else (NOT MSVC)
    if     (CMAKE_BUILD_TYPE STREQUAL Debug)
        message (STATUS "CMAKE_CXX_FLAGS_DEBUG          '${CMAKE_CXX_FLAGS_DEBUG}'")
    elseif (CMAKE_BUILD_TYPE STREQUAL RelWithDebInfo)
        message (STATUS "CMAKE_CXX_FLAGS_RELWITHDEBINFO '${CMAKE_CXX_FLAGS_RELWITHDEBINFO}'")
    elseif (CMAKE_BUILD_TYPE STREQUAL MinSizeRel)
        message (STATUS "CMAKE_CXX_FLAGS_MINSIZEREL     '${CMAKE_CXX_FLAGS_MINSIZEREL}'")
    else ()
        message (STATUS "CMAKE_CXX_FLAGS_RELEASE        '${CMAKE_CXX_FLAGS_RELEASE}'")
    endif ()
endif ()

# Options relative to SQLite and SQLiteC++ functions

option(SQLITE_ENABLE_COLUMN_METADATA "Enable Column::getColumnOriginName(). Require support from sqlite3 library." ON)
if (SQLITE_ENABLE_COLUMN_METADATA) 
    # Enable the use of SQLite column metadata and Column::getColumnOriginName() method,
    # Require that the sqlite3 library is also compiled with this flag (default under Debian/Ubuntu, but not on Mac OS X).
    add_definitions(-DSQLITE_ENABLE_COLUMN_METADATA)
endif (SQLITE_ENABLE_COLUMN_METADATA)

option(SQLITE_ENABLE_ASSERT_HANDLER "Enable the user defintion of a assertion_failed() handler." OFF)
if (SQLITE_ENABLE_ASSERT_HANDLER) 
    # Enable the user defintion of a assertion_failed() handler (default to false, easier to handler for begginers).
    add_definitions(-DSQLITECPP_ENABLE_ASSERT_HANDLER)
endif (SQLITE_ENABLE_ASSERT_HANDLER)


## Build the C++ Wrapper ##

# adding a new file require explicittly modifing the CMakeLists.txt
# so that CMake knows that it should rebuild the project (it is best practice)

# list of sources files of the library
set(SQLITECPP_SRC
 ${PROJECT_SOURCE_DIR}/src/Backup.cpp
 ${PROJECT_SOURCE_DIR}/src/Column.cpp
 ${PROJECT_SOURCE_DIR}/src/Database.cpp
 ${PROJECT_SOURCE_DIR}/src/Exception.cpp
 ${PROJECT_SOURCE_DIR}/src/Statement.cpp
 ${PROJECT_SOURCE_DIR}/src/Transaction.cpp
)
source_group(src FILES ${SQLITECPP_SRC})

# list of header files of the library
set(SQLITECPP_INC
 ${PROJECT_SOURCE_DIR}/include/SQLiteCpp/SQLiteCpp.h
 ${PROJECT_SOURCE_DIR}/include/SQLiteCpp/Assertion.h
 ${PROJECT_SOURCE_DIR}/include/SQLiteCpp/Backup.h
 ${PROJECT_SOURCE_DIR}/include/SQLiteCpp/Column.h
 ${PROJECT_SOURCE_DIR}/include/SQLiteCpp/Database.h
 ${PROJECT_SOURCE_DIR}/include/SQLiteCpp/Exception.h
 ${PROJECT_SOURCE_DIR}/include/SQLiteCpp/Statement.h
 ${PROJECT_SOURCE_DIR}/include/SQLiteCpp/Transaction.h
 ${PROJECT_SOURCE_DIR}/include/SQLiteCpp/VariadicBind.h
)
source_group(inc FILES ${SQLITECPP_INC})

# list of test files of the library
set(SQLITECPP_TESTS
 tests/Column_test.cpp
 tests/Database_test.cpp
 tests/Statement_test.cpp
 tests/Backup_test.cpp
 tests/Transaction_test.cpp
 tests/VariadicBind_test.cpp
)
source_group(tests FILES ${SQLITECPP_TESTS})

# list of example files of the library
set(SQLITECPP_EXAMPLES
 examples/example1/main.cpp
)
source_group(example1 FILES ${SQLITECPP_EXAMPLES})

# list of doc files of the library
set(SQLITECPP_DOC
 README.md
 LICENSE.txt
 CHANGELOG.txt
 TODO.txt
)
source_group(doc FILES ${SQLITECPP_DOC})

# list of script files of the library
set(SQLITECPP_SCRIPT
 .travis.yml
 appveyor.yml
 build.bat
 build.sh
 cpplint.py
 Doxyfile
 FindSQLiteCpp.cmake
)
source_group(scripts FILES ${SQLITECPP_SCRIPT})

# All includes are relative to the "include" directory 
include_directories("${PROJECT_SOURCE_DIR}/include")

# add sources of the wrapper as a "SQLiteCpp" static library
add_library(SQLiteCpp ${SQLITECPP_SRC} ${SQLITECPP_INC} ${SQLITECPP_DOC} ${SQLITECPP_SCRIPT})
<<<<<<< HEAD
target_link_libraries(SQLiteCpp sqlite3)
target_include_directories(SQLiteCpp PUBLIC "${PROJECT_SOURCE_DIR}/include")
=======
>>>>>>> 0938ca68

if (UNIX AND (CMAKE_COMPILER_IS_GNUCXX OR ${CMAKE_CXX_COMPILER_ID} STREQUAL "Clang"))
    set_target_properties(SQLiteCpp PROPERTIES COMPILE_FLAGS "-fPIC")
endif (UNIX AND (CMAKE_COMPILER_IS_GNUCXX OR ${CMAKE_CXX_COMPILER_ID} STREQUAL "Clang"))

# Allow the library to be installed via "make install" and found with "find_package"
install(TARGETS SQLiteCpp
    EXPORT ${PROJECT_NAME}Config
    LIBRARY DESTINATION lib
    ARCHIVE DESTINATION lib
    COMPONENT libraries)
target_include_directories(SQLiteCpp PUBLIC 
  $<BUILD_INTERFACE:${CMAKE_CURRENT_SOURCE_DIR}/include>
  $<INSTALL_INTERFACE:include/>)
install(DIRECTORY include/ DESTINATION include COMPONENT headers FILES_MATCHING REGEX ".*\\.(hpp|h)$")
install(EXPORT ${PROJECT_NAME}Config DESTINATION lib/cmake/${PROJECT_NAME})

## Build provided copy of SQLite3 C library ##

option(SQLITECPP_INTERNAL_SQLITE "Add the internal SQLite3 source to the project." ON)
if (SQLITECPP_INTERNAL_SQLITE)
    # build the SQLite3 C library (for ease of use/compatibility) versus Linux sqlite3-dev package
    add_subdirectory(sqlite3)
    include_directories("${PROJECT_SOURCE_DIR}/sqlite3")
    target_include_directories(sqlite3 PUBLIC "${PROJECT_SOURCE_DIR}/sqlite3")
endif (SQLITECPP_INTERNAL_SQLITE)


# Optional additional targets:

option(SQLITECPP_RUN_CPPLINT "Run cpplint.py tool for Google C++ StyleGuide." ON)
if (SQLITECPP_RUN_CPPLINT)
    find_package(PythonInterp)
    if (PYTHONINTERP_FOUND)
        # add a cpplint target to the "all" target
        add_custom_target(SQLiteCpp_cpplint
         ALL
         COMMAND ${PYTHON_EXECUTABLE} ${PROJECT_SOURCE_DIR}/cpplint.py ${CPPLINT_ARG_OUTPUT} ${CPPLINT_ARG_VERBOSE} ${CPPLINT_ARG_LINELENGTH} ${SQLITECPP_SRC} ${SQLITECPP_INC}
        )
    endif (PYTHONINTERP_FOUND)
else (SQLITECPP_RUN_CPPLINT)
    message(STATUS "SQLITECPP_RUN_CPPLINT OFF")
endif (SQLITECPP_RUN_CPPLINT)

option(SQLITECPP_RUN_CPPCHECK "Run cppcheck C++ static analysis tool." ON)
if (SQLITECPP_RUN_CPPCHECK)
    find_program(CPPCHECK_EXECUTABLE NAMES cppcheck)
    if (CPPCHECK_EXECUTABLE)
        # add a cppcheck target to the "all" target
        add_custom_target(SQLiteCpp_cppcheck
         ALL
         COMMAND ${CPPCHECK_EXECUTABLE} -j 8 cppcheck --enable=style --quiet ${CPPCHECK_ARG_TEMPLATE} ${PROJECT_SOURCE_DIR}/src
        )
        execute_process(COMMAND "${CPPCHECK_EXECUTABLE}" --version OUTPUT_VARIABLE CPPCHECK_VERSION OUTPUT_STRIP_TRAILING_WHITESPACE)
        message(STATUS "Found Cppcheck: ${CPPCHECK_EXECUTABLE} ${CPPCHECK_VERSION}")
    else (CPPCHECK_EXECUTABLE)
        message(STATUS "Could NOT find cppcheck")
    endif (CPPCHECK_EXECUTABLE)
else (SQLITECPP_RUN_CPPCHECK)
    message(STATUS "SQLITECPP_RUN_CPPCHECK OFF")
endif (SQLITECPP_RUN_CPPCHECK)

option(SQLITECPP_RUN_DOXYGEN "Run Doxygen C++ documentation tool." OFF)
if (SQLITECPP_RUN_DOXYGEN)
    find_package(Doxygen)
    if (DOXYGEN_FOUND)
        # add a Doxygen target to the "all" target
        add_custom_target(SQLiteCpp_doxygen
         ALL
         COMMAND doxygen Doxyfile > ${DEV_NULL}
         WORKING_DIRECTORY ${PROJECT_SOURCE_DIR}
        )
    endif (DOXYGEN_FOUND)
else (SQLITECPP_RUN_DOXYGEN)
    message(STATUS "SQLITECPP_RUN_DOXYGEN OFF")
endif (SQLITECPP_RUN_DOXYGEN)

option(SQLITECPP_BUILD_EXAMPLES "Build examples." OFF)
if (SQLITECPP_BUILD_EXAMPLES)
    # add the basic example executable
    add_executable(SQLiteCpp_example1 ${SQLITECPP_EXAMPLES})
    target_link_libraries(SQLiteCpp_example1 SQLiteCpp sqlite3)
    # Link target with pthread and dl for linux
    if (UNIX)
        target_link_libraries(SQLiteCpp_example1 pthread)
        if (NOT APPLE)
            target_link_libraries(SQLiteCpp_example1 dl)
        endif ()
    elseif (MSYS OR MINGW)
        target_link_libraries(SQLiteCpp_example1 ssp)
    endif ()    
else (SQLITECPP_BUILD_EXAMPLES)
    message(STATUS "SQLITECPP_BUILD_EXAMPLES OFF")
endif (SQLITECPP_BUILD_EXAMPLES)

option(SQLITECPP_BUILD_TESTS "Build and run tests." OFF)
if (SQLITECPP_BUILD_TESTS)
    # deactivate some warnings for compiling the gtest library
    if (NOT MSVC)
        add_compile_options(-Wno-variadic-macros -Wno-long-long -Wno-switch-enum -Wno-float-equal -Wno-conversion-null -Wno-switch-default -Wno-pedantic)
    endif (NOT MSVC)

    # add the subdirectory containing the CMakeLists.txt for the gtest library
    # TODO: under Linux, uses libgtest-dev if found
    # TODO: move to the new googletest Github repository
    if (NOT EXISTS "${PROJECT_SOURCE_DIR}/googletest/CMakeLists.txt")
        message(FATAL_ERROR "Missing 'googletest' submodule! Either use 'git init submodule' and 'git update submodule' to get googletest according to the README, or deactivate unit tests with -DSQLITECPP_BUILD_TESTS=OFF")
    endif ()
    add_subdirectory(googletest) 
    include_directories("${PROJECT_SOURCE_DIR}/googletest/googletest/include")

    # add the unit test executable
    add_executable(SQLiteCpp_tests ${SQLITECPP_TESTS})
    target_link_libraries(SQLiteCpp_tests gtest_main SQLiteCpp sqlite3)
    # Link target with dl for linux
    if (UNIX AND NOT APPLE)
        target_link_libraries(SQLiteCpp_tests dl)
    endif ()    

    # add a "test" target:
    enable_testing()

    # does the tests pass?
    add_test(UnitTests SQLiteCpp_tests)

    if (SQLITECPP_BUILD_EXAMPLES)
        # does the example1 runs successfully?
        add_test(Example1Run SQLiteCpp_example1)
    endif (SQLITECPP_BUILD_EXAMPLES)
else (SQLITECPP_BUILD_TESTS)
    message(STATUS "SQLITECPP_BUILD_TESTS OFF")
endif (SQLITECPP_BUILD_TESTS)
<|MERGE_RESOLUTION|>--- conflicted
+++ resolved
@@ -161,11 +161,8 @@
 
 # add sources of the wrapper as a "SQLiteCpp" static library
 add_library(SQLiteCpp ${SQLITECPP_SRC} ${SQLITECPP_INC} ${SQLITECPP_DOC} ${SQLITECPP_SCRIPT})
-<<<<<<< HEAD
-target_link_libraries(SQLiteCpp sqlite3)
-target_include_directories(SQLiteCpp PUBLIC "${PROJECT_SOURCE_DIR}/include")
-=======
->>>>>>> 0938ca68
+# make the sqlite3 library part of the interface of the SQLiteCpp wrapper itself (the client app does not need to link to sqlite3)
+target_link_libraries(SQLiteCpp PUBLIC sqlite3)
 
 if (UNIX AND (CMAKE_COMPILER_IS_GNUCXX OR ${CMAKE_CXX_COMPILER_ID} STREQUAL "Clang"))
     set_target_properties(SQLiteCpp PROPERTIES COMPILE_FLAGS "-fPIC")
