<<<<<<< HEAD
Mar 30 2012
- Start of a new thin C++ SQLite wrapper

Apr 2 2012
- The wrapper is functional
- Added documentation and examples
- Publication on GitHub

Version 0.1.0 - Apr 4 2012
- Added a Database::exec() method to execute simple SQL statement
- Added a version number like in sqlite3.h, starting with 0.1.0

Version 0.2.0 - Apr 11 2012
- Added getLastInsertId() and setBusyTimout()
- Added bind() by name methods

Version 0.3.0 - Apr 16 2012
- Added an easy wrapper Database::execAngGet()

Version 0.4.0 - Apr 23 2012
- Added a Database::tableExists() easy to use function

Dec 10 2012
- Added a Statement::exec() method to execute a one-step query with no expected result

Version 0.5.0 - March 9 2013
- Added assert() on errors on destructors
- Added getBytes()
- Added getBlob(), getType() and isInteger/isFloat/isText/isBlob/isNull
- Added bind() for binary blob data

Version 0.5.1 - April 7 2013
- Added Column::getName()

Version 0.6.0 - November 22 2013
- Renamed Column::getName() to Column::getOriginName()
- Added Column::getName()

Version 0.7.0 - January 9 2014
- Added Database::createFunction()
- Added std::string version of existing APIs
- Improved CMake with more build options and Doxygen auto-detection

Version 0.8.0 - February 26 2014
- Database constructor support opening a database with a custom VFS (default to NULL)
- Changed Column::getText() to return empty string "" by default instead of NULL pointer (to handle std::string conversion)

Version 1.0.0 - May 3 2015
- Public headers file moved to include/ dir
- Added support to biicode in CMakeLists.txt
- Added Unit Tests
- Added aBusyTimeoutMs parameter to Database() constructors
- Added Database::getTotalChanges()
- Added Database::getErrorCode()
- Added Statement::clearBindings()
- Added Statement::getColumn(aName)
- Added Statement::getErrorCode()
- Added Statement::getColumnName(aIndex)
- Added Statement::getColumnOriginName(aIndex)

Version 1.1.0 - May 18 2015
- Fixed valgrind error on Database destructor
- Added Database::loadExtension

Version 1.2.0 - September 9 2015
- Fixed build with GCC 5.1.0
- Fixed MSVC release build warning
- Fixed CppDepends warnings
- Updated documentation on installation
- Added Database::getHandle()

Version 1.3.0 - November 1 2015
- Fixed build with Visual Studio 2015
- Further improvements to README
- Added Backup class

Version 1.3.1 - February 10 2016
- Switch Linux/Mac build to the provided SQLite3 C library
- Update SQLite3 from 3.8.8.3 to latest 3.10.2 (2016-01-20)
- Remove warnings
- Remove biicode support (defunct service, servers will shutdown the 16th of February 2016)

Version 2.0.0 - July 25 2016
- Update SQLite3 from 3.10.2 to latest 3.13 (2016-05-18)
- Move #include <sqlite3.h> from headers to .cpp files only using forward declarations
- Add Database::VERSION to reach SQLITE_VERSION without including sqlite3.h in application code
- Add getLibVersion() and getLibVersionNumber() to get runtime version of the library
- Better exception messages when Statements fail PR #84
- Variadic templates for bind() (C++14) PR #85
- Add Statement::bindNoCopy() methods for strings, using SQLITE_STATIC to avoid internal copy by SQLite3 PR #86
- Add Statement::bind() overload for uint32_t, and Column::getUint() and cast operator to uint32_t PR #86
- Use the new SQLITE_DBCONFIG_ENABLE_LOAD_EXTENSION from SQLite 3.13 for security reason
- Rename Backup::remainingPageCount()/totalPageCount() to Backup::getRemainingPageCount()/getTotalPageCount()
- Remove Column::errmsg() method : use Database or Statement equivalents
- More unit tests, with code coverage status on the GitHub page
- Do not force MSVC to use static runtime if unit-tests are not build

Version 2.1.0 - July 18 2017
- Update SQLite3 from 3.13 to latest 3.19.3 (2017-06-08)
- Fixed Incompatibility in 3.19.0 (to use older SQLite version set the CMake variable SQLITE_USE_LEGACY_STRUCT) #125
- Fixed link error (inline in cpp) and compiler warnings (unused variable...) #96
- Added ability to open encrypted databases (using SQLCipher, eg. libsqlcipher-dev) #107
- Added convenience functions for constructing objects from a row #114
- Added CMake install step #118
- Fix warnings #119
- Make cpplint.py Python-3 compatible #120
- Link libssp when targeted #100
- Removed redundant const #102

Version 2.2.0 - Sept 19 2017
- Update SQLite3 from 3.19.3 to latest 3.20.1 (2017-08-24) #143
- Added tryExecuteStep and tryReset #142
- Removed virtual keywords from destructors #140
- Removed misplaced noexcept keyword #139
- Improved Exception class C++ conformance #138
- Fix warnings #134
- Deprecated Statement::isOk() to Statement::hasRow()

Version 2.3.0 - March 3 2019
- Update SQLite3 from 3.20.1 to latest 3.27.2 (2019-02-25) #183 #187
- Add Statement binding for long int values #147
- Allows long int for bind when used with name #148
- More cmake instructions for Linux #151
- Add comparison with sqlite_orm #141
- Fix Statement::bind truncates long integer to 32 bits on x86_64 Linux #155
- Add a move constructor to Database #157
- Added tests for all MSVC compilers available on AppVeyor (2013, 2015, 2017) #169
- Update VariadicBind.h #172
- Better CMake compatibility #170
- Add implicit cast operator to char and short types #179 #180

Version 2.4.0 - August 25 2019
- Update SQLite3 from 3.27.2 to 3.29.0 (2019-07-10) #217
- #191 CMake Warning line 299
- #190 Implement move constructors
- #192 Add wrapper for bind parameter count
- #197 Add tuple_bind and execute_many (requested by #24)
- #199 Fix #156 misleading error message in exception from Statement::exec
- #201 Add Statement::getExpandedSQL() to get the SQL text of prepared statement with bound parameters expanded
- #211 Implement Database::backup()
- #215 Disable implicit fallthrough warning when building internal sqlite3
- #216 Set PROJECT_VERSION to fix CMP0048 Policy warnings

Version 2.5.0 - December 31 2019
- Update SQLite3 from 3.29.0 to 3.30.1 (2019-10-10)
- 100% Unit Test coverage
- #212 fix sqlite3 compile properties (jzt)
- #219 Disable cast-function-type warning when building internal sqlite (zxey)
- #230 Fixed installation on other than Ubuntu GNU/Linux distributions (xvitaly)
- #228 use transitive compile definitions via cmake (BioDataAnalysis/emmenlau)
- #232 Added support of packaged GTest for running unit tests (xvitaly)
- #231 Added SOVERSION field for shared library (xvitaly)
- #229 Explicitly find and link against system sqlite library (xvitaly)
- #235 Added support for cmake dependencies and version information (BioDataAnalysis/emmenlau)
- #249 Added SQLite header parsing functionality and associated tests (patrick--)

- #251 Added example for getHeaderInfo()

Version 3.0.0 - January 31 2020
- C++11 is now required
- CMake 3.1 minimum
- Visual Studio 2015 minimum
- Update Googletest to latest release 1.10
- Add Github Actions continuous integration solution
- Add Valgrind memcheck tool to Travis CI
- Remove Statement::isOk() deprecated in 2.2.0 when renamed to Statement::hasRow()
- Replace Database::backup() "C" implementation by calling the Backup class
- #252 Run Valgrind memcheck on Travis CI
- #253 Keep inline functions for GCov code coverage
- #254 Re-enable Coverity static analysis
- #256 Fix linking with system library (libsqlite3)
- #242 Added a `getIndex` method and used it (KOLANICH)
- #257 Improve Statement unit tests coverage (bind by name with a std::string)
- #234 support for external sqlite3 (BioDataAnalysis/emmenlau)
- #243 adding a pure attribute to getIndex() (KOLANICH)

Version 3.1.0 - August 11 2020
- Update SQLite3 from 3.30.1 to 3.32.3 (2020-06-18)
- #274 Install both cmake files into same lib directory from tcraigtyler
- #275 Add a method on Statement to get the declared type of a column. from daniel-schmidt
- #284 Add SQLITE_OPEN_FULLMUTEX flag from rwrx
- #286 Add CMake option to toggle stack protection from chrisdalke
- #287 Fixed installation on other than Ubuntu distributions from xvitaly
- #288 Allow building of sqlite JSON1 extension when building internal sqlite library from zxey

Version 3.1.1 - August 19 2020
- #292 Fix compilation if using SQLITE_HAS_CODEC from sum01
- #293 Remove FindSQLiteCpp.cmake from sum01

Version 3.x - 2021
- #300 #316 Updated SQLite3 from 3.32.3 to 3.34.0 (2020-12-01)
- #236 Disable explicit setting of MSVC runtime from BioDataAnalysis/emmenlau
- #308 Fix build warning due to string truncation from stauffer-garmin
- #311 Add Database::tryExec() from kcowolf
- #313 [CMake] Add SQLITECPP_INCLUDE_SCRIPT option from past-due
- #314 Add Database constructor for filesystem::path (#296) from ptrks
- #295 Compile internal SQLite library with -ffunction-sections from smichaku
=======
Mar 30 2012
- Start of a new thin C++ SQLite wrapper

Apr 2 2012
- The wrapper is functional
- Added documentation and examples
- Publication on GitHub

Version 0.1.0 - Apr 4 2012
- Added a Database::exec() method to execute simple SQL statement
- Added a version number like in sqlite3.h, starting with 0.1.0

Version 0.2.0 - Apr 11 2012
- Added getLastInsertId() and setBusyTimout()
- Added bind() by name methods

Version 0.3.0 - Apr 16 2012
- Added an easy wrapper Database::execAngGet()

Version 0.4.0 - Apr 23 2012
- Added a Database::tableExists() easy to use function

Dec 10 2012
- Added a Statement::exec() method to execute a one-step query with no expected result

Version 0.5.0 - March 9 2013
- Added assert() on errors on destructors
- Added getBytes()
- Added getBlob(), getType() and isInteger/isFloat/isText/isBlob/isNull
- Added bind() for binary blob data

Version 0.5.1 - April 7 2013
- Added Column::getName()

Version 0.6.0 - November 22 2013
- Renamed Column::getName() to Column::getOriginName()
- Added Column::getName()

Version 0.7.0 - January 9 2014
- Added Database::createFunction()
- Added std::string version of existing APIs
- Improved CMake with more build options and Doxygen auto-detection

Version 0.8.0 - February 26 2014
- Database constructor support opening a database with a custom VFS (default to NULL)
- Changed Column::getText() to return empty string "" by default instead of NULL pointer (to handle std::string conversion)

Version 1.0.0 - May 3 2015
- Public headers file moved to include/ dir
- Added support to biicode in CMakeLists.txt
- Added Unit Tests
- Added aBusyTimeoutMs parameter to Database() constructors
- Added Database::getTotalChanges()
- Added Database::getErrorCode()
- Added Statement::clearBindings()
- Added Statement::getColumn(aName)
- Added Statement::getErrorCode()
- Added Statement::getColumnName(aIndex)
- Added Statement::getColumnOriginName(aIndex)

Version 1.1.0 - May 18 2015
- Fixed valgrind error on Database destructor
- Added Database::loadExtension

Version 1.2.0 - September 9 2015
- Fixed build with GCC 5.1.0
- Fixed MSVC release build warning
- Fixed CppDepends warnings
- Updated documentation on installation
- Added Database::getHandle()

Version 1.3.0 - November 1 2015
- Fixed build with Visual Studio 2015
- Further improvements to README
- Added Backup class

Version 1.3.1 - February 10 2016
- Switch Linux/Mac build to the provided SQLite3 C library
- Update SQLite3 from 3.8.8.3 to latest 3.10.2 (2016-01-20)
- Remove warnings
- Remove biicode support (defunct service, servers will shutdown the 16th of February 2016)

Version 2.0.0 - July 25 2016
- Update SQLite3 from 3.10.2 to latest 3.13 (2016-05-18)
- Move #include <sqlite3.h> from headers to .cpp files only using forward declarations
- Add Database::VERSION to reach SQLITE_VERSION without including sqlite3.h in application code
- Add getLibVersion() and getLibVersionNumber() to get runtime version of the library
- Better exception messages when Statements fail PR #84
- Variadic templates for bind() (C++14) PR #85
- Add Statement::bindNoCopy() methods for strings, using SQLITE_STATIC to avoid internal copy by SQLite3 PR #86
- Add Statement::bind() overload for uint32_t, and Column::getUint() and cast operator to uint32_t PR #86
- Use the new SQLITE_DBCONFIG_ENABLE_LOAD_EXTENSION from SQLite 3.13 for security reason
- Rename Backup::remainingPageCount()/totalPageCount() to Backup::getRemainingPageCount()/getTotalPageCount()
- Remove Column::errmsg() method : use Database or Statement equivalents
- More unit tests, with code coverage status on the GitHub page
- Do not force MSVC to use static runtime if unit-tests are not build

Version 2.1.0 - July 18 2017
- Update SQLite3 from 3.13 to latest 3.19.3 (2017-06-08)
- Fixed Incompatibility in 3.19.0 (to use older SQLite version set the CMake variable SQLITE_USE_LEGACY_STRUCT) #125
- Fixed link error (inline in cpp) and compiler warnings (unused variable...) #96
- Added ability to open encrypted databases (using SQLCipher, eg. libsqlcipher-dev) #107
- Added convenience functions for constructing objects from a row #114
- Added CMake install step #118
- Fix warnings #119
- Make cpplint.py Python-3 compatible #120
- Link libssp when targeted #100
- Removed redundant const #102

Version 2.2.0 - Sept 19 2017
- Update SQLite3 from 3.19.3 to latest 3.20.1 (2017-08-24) #143
- Added tryExecuteStep and tryReset #142
- Removed virtual keywords from destructors #140
- Removed misplaced noexcept keyword #139
- Improved Exception class C++ conformance #138
- Fix warnings #134
- Deprecated Statement::isOk() to Statement::hasRow()

Version 2.3.0 - March 3 2019
- Update SQLite3 from 3.20.1 to latest 3.27.2 (2019-02-25) #183 #187
- Add Statement binding for long int values #147
- Allows long int for bind when used with name #148
- More cmake instructions for Linux #151
- Add comparison with sqlite_orm #141
- Fix Statement::bind truncates long integer to 32 bits on x86_64 Linux #155
- Add a move constructor to Database #157
- Added tests for all MSVC compilers available on AppVeyor (2013, 2015, 2017) #169
- Update VariadicBind.h #172
- Better CMake compatibility #170
- Add implicit cast operator to char and short types #179 #180

Version 2.4.0 - August 25 2019
- Update SQLite3 from 3.27.2 to 3.29.0 (2019-07-10) #217
- #191 CMake Warning line 299
- #190 Implement move constructors
- #192 Add wrapper for bind parameter count
- #197 Add tuple_bind and execute_many (requested by #24)
- #199 Fix #156 misleading error message in exception from Statement::exec
- #201 Add Statement::getExpandedSQL() to get the SQL text of prepared statement with bound parameters expanded
- #211 Implement Database::backup()
- #215 Disable implicit fallthrough warning when building internal sqlite3
- #216 Set PROJECT_VERSION to fix CMP0048 Policy warnings

Version 2.5.0 - December 31 2019
- Update SQLite3 from 3.29.0 to 3.30.1 (2019-10-10)
- 100% Unit Test coverage
- #212 fix sqlite3 compile properties (jzt)
- #219 Disable cast-function-type warning when building internal sqlite (zxey)
- #230 Fixed installation on other than Ubuntu GNU/Linux distributions (xvitaly)
- #228 use transitive compile definitions via cmake (BioDataAnalysis/emmenlau)
- #232 Added support of packaged GTest for running unit tests (xvitaly)
- #231 Added SOVERSION field for shared library (xvitaly)
- #229 Explicitly find and link against system sqlite library (xvitaly)
- #235 Added support for cmake dependencies and version information (BioDataAnalysis/emmenlau)
- #249 Added SQLite header parsing functionality and associated tests (patrick--)

- #251 Added example for getHeaderInfo()

Version 3.0.0 - January 31 2020
- C++11 is now required
- CMake 3.1 minimum
- Visual Studio 2015 minimum
- Update Googletest to latest release 1.10
- Add Github Actions continuous integration solution
- Add Valgrind memcheck tool to Travis CI
- Remove Statement::isOk() deprecated in 2.2.0 when renamed to Statement::hasRow()
- Replace Database::backup() "C" implementation by calling the Backup class
- #252 Run Valgrind memcheck on Travis CI
- #253 Keep inline functions for GCov code coverage
- #254 Re-enable Coverity static analysis
- #256 Fix linking with system library (libsqlite3)
- #242 Added a `getIndex` method and used it (KOLANICH)
- #257 Improve Statement unit tests coverage (bind by name with a std::string)
- #234 support for external sqlite3 (BioDataAnalysis/emmenlau)
- #243 adding a pure attribute to getIndex() (KOLANICH)

Version 3.1.0 - August 11 2020
- Update SQLite3 from 3.30.1 to 3.32.3 (2020-06-18)
- #274 Install both cmake files into same lib directory from tcraigtyler/master
- #275 Add a method on Statement to get the declared type of a column. from daniel-schmidt/master
- #284 Add SQLITE_OPEN_FULLMUTEX flag from rwrx/fullmutex-flag
- #286 Add CMake option to toggle stack protection from chrisdalke/master
- #287 Fixed installation on other than Ubuntu distributions from xvitaly/fix-installation
- #288 Allow building of sqlite JSON1 extension when building internal sqlite library from zxey/feature-json1-extension

Version 3.1.1 - August 19 2020
- #292 Fix compilation if using SQLITE_HAS_CODEC from sum01/fix_sqlcipher_compile
- #293 Remove FindSQLiteCpp.cmake from sum01/fix_283

Version 3.2.0 - September 10 2020
- Added Savepoint support
>>>>>>> 61bdad3a
<|MERGE_RESOLUTION|>--- conflicted
+++ resolved
@@ -1,391 +1,198 @@
-<<<<<<< HEAD
-Mar 30 2012
-- Start of a new thin C++ SQLite wrapper
-
-Apr 2 2012
-- The wrapper is functional
-- Added documentation and examples
-- Publication on GitHub
-
-Version 0.1.0 - Apr 4 2012
-- Added a Database::exec() method to execute simple SQL statement
-- Added a version number like in sqlite3.h, starting with 0.1.0
-
-Version 0.2.0 - Apr 11 2012
-- Added getLastInsertId() and setBusyTimout()
-- Added bind() by name methods
-
-Version 0.3.0 - Apr 16 2012
-- Added an easy wrapper Database::execAngGet()
-
-Version 0.4.0 - Apr 23 2012
-- Added a Database::tableExists() easy to use function
-
-Dec 10 2012
-- Added a Statement::exec() method to execute a one-step query with no expected result
-
-Version 0.5.0 - March 9 2013
-- Added assert() on errors on destructors
-- Added getBytes()
-- Added getBlob(), getType() and isInteger/isFloat/isText/isBlob/isNull
-- Added bind() for binary blob data
-
-Version 0.5.1 - April 7 2013
-- Added Column::getName()
-
-Version 0.6.0 - November 22 2013
-- Renamed Column::getName() to Column::getOriginName()
-- Added Column::getName()
-
-Version 0.7.0 - January 9 2014
-- Added Database::createFunction()
-- Added std::string version of existing APIs
-- Improved CMake with more build options and Doxygen auto-detection
-
-Version 0.8.0 - February 26 2014
-- Database constructor support opening a database with a custom VFS (default to NULL)
-- Changed Column::getText() to return empty string "" by default instead of NULL pointer (to handle std::string conversion)
-
-Version 1.0.0 - May 3 2015
-- Public headers file moved to include/ dir
-- Added support to biicode in CMakeLists.txt
-- Added Unit Tests
-- Added aBusyTimeoutMs parameter to Database() constructors
-- Added Database::getTotalChanges()
-- Added Database::getErrorCode()
-- Added Statement::clearBindings()
-- Added Statement::getColumn(aName)
-- Added Statement::getErrorCode()
-- Added Statement::getColumnName(aIndex)
-- Added Statement::getColumnOriginName(aIndex)
-
-Version 1.1.0 - May 18 2015
-- Fixed valgrind error on Database destructor
-- Added Database::loadExtension
-
-Version 1.2.0 - September 9 2015
-- Fixed build with GCC 5.1.0
-- Fixed MSVC release build warning
-- Fixed CppDepends warnings
-- Updated documentation on installation
-- Added Database::getHandle()
-
-Version 1.3.0 - November 1 2015
-- Fixed build with Visual Studio 2015
-- Further improvements to README
-- Added Backup class
-
-Version 1.3.1 - February 10 2016
-- Switch Linux/Mac build to the provided SQLite3 C library
-- Update SQLite3 from 3.8.8.3 to latest 3.10.2 (2016-01-20)
-- Remove warnings
-- Remove biicode support (defunct service, servers will shutdown the 16th of February 2016)
-
-Version 2.0.0 - July 25 2016
-- Update SQLite3 from 3.10.2 to latest 3.13 (2016-05-18)
-- Move #include <sqlite3.h> from headers to .cpp files only using forward declarations
-- Add Database::VERSION to reach SQLITE_VERSION without including sqlite3.h in application code
-- Add getLibVersion() and getLibVersionNumber() to get runtime version of the library
-- Better exception messages when Statements fail PR #84
-- Variadic templates for bind() (C++14) PR #85
-- Add Statement::bindNoCopy() methods for strings, using SQLITE_STATIC to avoid internal copy by SQLite3 PR #86
-- Add Statement::bind() overload for uint32_t, and Column::getUint() and cast operator to uint32_t PR #86
-- Use the new SQLITE_DBCONFIG_ENABLE_LOAD_EXTENSION from SQLite 3.13 for security reason
-- Rename Backup::remainingPageCount()/totalPageCount() to Backup::getRemainingPageCount()/getTotalPageCount()
-- Remove Column::errmsg() method : use Database or Statement equivalents
-- More unit tests, with code coverage status on the GitHub page
-- Do not force MSVC to use static runtime if unit-tests are not build
-
-Version 2.1.0 - July 18 2017
-- Update SQLite3 from 3.13 to latest 3.19.3 (2017-06-08)
-- Fixed Incompatibility in 3.19.0 (to use older SQLite version set the CMake variable SQLITE_USE_LEGACY_STRUCT) #125
-- Fixed link error (inline in cpp) and compiler warnings (unused variable...) #96
-- Added ability to open encrypted databases (using SQLCipher, eg. libsqlcipher-dev) #107
-- Added convenience functions for constructing objects from a row #114
-- Added CMake install step #118
-- Fix warnings #119
-- Make cpplint.py Python-3 compatible #120
-- Link libssp when targeted #100
-- Removed redundant const #102
-
-Version 2.2.0 - Sept 19 2017
-- Update SQLite3 from 3.19.3 to latest 3.20.1 (2017-08-24) #143
-- Added tryExecuteStep and tryReset #142
-- Removed virtual keywords from destructors #140
-- Removed misplaced noexcept keyword #139
-- Improved Exception class C++ conformance #138
-- Fix warnings #134
-- Deprecated Statement::isOk() to Statement::hasRow()
-
-Version 2.3.0 - March 3 2019
-- Update SQLite3 from 3.20.1 to latest 3.27.2 (2019-02-25) #183 #187
-- Add Statement binding for long int values #147
-- Allows long int for bind when used with name #148
-- More cmake instructions for Linux #151
-- Add comparison with sqlite_orm #141
-- Fix Statement::bind truncates long integer to 32 bits on x86_64 Linux #155
-- Add a move constructor to Database #157
-- Added tests for all MSVC compilers available on AppVeyor (2013, 2015, 2017) #169
-- Update VariadicBind.h #172
-- Better CMake compatibility #170
-- Add implicit cast operator to char and short types #179 #180
-
-Version 2.4.0 - August 25 2019
-- Update SQLite3 from 3.27.2 to 3.29.0 (2019-07-10) #217
-- #191 CMake Warning line 299
-- #190 Implement move constructors
-- #192 Add wrapper for bind parameter count
-- #197 Add tuple_bind and execute_many (requested by #24)
-- #199 Fix #156 misleading error message in exception from Statement::exec
-- #201 Add Statement::getExpandedSQL() to get the SQL text of prepared statement with bound parameters expanded
-- #211 Implement Database::backup()
-- #215 Disable implicit fallthrough warning when building internal sqlite3
-- #216 Set PROJECT_VERSION to fix CMP0048 Policy warnings
-
-Version 2.5.0 - December 31 2019
-- Update SQLite3 from 3.29.0 to 3.30.1 (2019-10-10)
-- 100% Unit Test coverage
-- #212 fix sqlite3 compile properties (jzt)
-- #219 Disable cast-function-type warning when building internal sqlite (zxey)
-- #230 Fixed installation on other than Ubuntu GNU/Linux distributions (xvitaly)
-- #228 use transitive compile definitions via cmake (BioDataAnalysis/emmenlau)
-- #232 Added support of packaged GTest for running unit tests (xvitaly)
-- #231 Added SOVERSION field for shared library (xvitaly)
-- #229 Explicitly find and link against system sqlite library (xvitaly)
-- #235 Added support for cmake dependencies and version information (BioDataAnalysis/emmenlau)
-- #249 Added SQLite header parsing functionality and associated tests (patrick--)
-
-- #251 Added example for getHeaderInfo()
-
-Version 3.0.0 - January 31 2020
-- C++11 is now required
-- CMake 3.1 minimum
-- Visual Studio 2015 minimum
-- Update Googletest to latest release 1.10
-- Add Github Actions continuous integration solution
-- Add Valgrind memcheck tool to Travis CI
-- Remove Statement::isOk() deprecated in 2.2.0 when renamed to Statement::hasRow()
-- Replace Database::backup() "C" implementation by calling the Backup class
-- #252 Run Valgrind memcheck on Travis CI
-- #253 Keep inline functions for GCov code coverage
-- #254 Re-enable Coverity static analysis
-- #256 Fix linking with system library (libsqlite3)
-- #242 Added a `getIndex` method and used it (KOLANICH)
-- #257 Improve Statement unit tests coverage (bind by name with a std::string)
-- #234 support for external sqlite3 (BioDataAnalysis/emmenlau)
-- #243 adding a pure attribute to getIndex() (KOLANICH)
-
-Version 3.1.0 - August 11 2020
-- Update SQLite3 from 3.30.1 to 3.32.3 (2020-06-18)
-- #274 Install both cmake files into same lib directory from tcraigtyler
-- #275 Add a method on Statement to get the declared type of a column. from daniel-schmidt
-- #284 Add SQLITE_OPEN_FULLMUTEX flag from rwrx
-- #286 Add CMake option to toggle stack protection from chrisdalke
-- #287 Fixed installation on other than Ubuntu distributions from xvitaly
-- #288 Allow building of sqlite JSON1 extension when building internal sqlite library from zxey
-
-Version 3.1.1 - August 19 2020
-- #292 Fix compilation if using SQLITE_HAS_CODEC from sum01
-- #293 Remove FindSQLiteCpp.cmake from sum01
-
-Version 3.x - 2021
-- #300 #316 Updated SQLite3 from 3.32.3 to 3.34.0 (2020-12-01)
-- #236 Disable explicit setting of MSVC runtime from BioDataAnalysis/emmenlau
-- #308 Fix build warning due to string truncation from stauffer-garmin
-- #311 Add Database::tryExec() from kcowolf
-- #313 [CMake] Add SQLITECPP_INCLUDE_SCRIPT option from past-due
-- #314 Add Database constructor for filesystem::path (#296) from ptrks
-- #295 Compile internal SQLite library with -ffunction-sections from smichaku
-=======
-Mar 30 2012
-- Start of a new thin C++ SQLite wrapper
-
-Apr 2 2012
-- The wrapper is functional
-- Added documentation and examples
-- Publication on GitHub
-
-Version 0.1.0 - Apr 4 2012
-- Added a Database::exec() method to execute simple SQL statement
-- Added a version number like in sqlite3.h, starting with 0.1.0
-
-Version 0.2.0 - Apr 11 2012
-- Added getLastInsertId() and setBusyTimout()
-- Added bind() by name methods
-
-Version 0.3.0 - Apr 16 2012
-- Added an easy wrapper Database::execAngGet()
-
-Version 0.4.0 - Apr 23 2012
-- Added a Database::tableExists() easy to use function
-
-Dec 10 2012
-- Added a Statement::exec() method to execute a one-step query with no expected result
-
-Version 0.5.0 - March 9 2013
-- Added assert() on errors on destructors
-- Added getBytes()
-- Added getBlob(), getType() and isInteger/isFloat/isText/isBlob/isNull
-- Added bind() for binary blob data
-
-Version 0.5.1 - April 7 2013
-- Added Column::getName()
-
-Version 0.6.0 - November 22 2013
-- Renamed Column::getName() to Column::getOriginName()
-- Added Column::getName()
-
-Version 0.7.0 - January 9 2014
-- Added Database::createFunction()
-- Added std::string version of existing APIs
-- Improved CMake with more build options and Doxygen auto-detection
-
-Version 0.8.0 - February 26 2014
-- Database constructor support opening a database with a custom VFS (default to NULL)
-- Changed Column::getText() to return empty string "" by default instead of NULL pointer (to handle std::string conversion)
-
-Version 1.0.0 - May 3 2015
-- Public headers file moved to include/ dir
-- Added support to biicode in CMakeLists.txt
-- Added Unit Tests
-- Added aBusyTimeoutMs parameter to Database() constructors
-- Added Database::getTotalChanges()
-- Added Database::getErrorCode()
-- Added Statement::clearBindings()
-- Added Statement::getColumn(aName)
-- Added Statement::getErrorCode()
-- Added Statement::getColumnName(aIndex)
-- Added Statement::getColumnOriginName(aIndex)
-
-Version 1.1.0 - May 18 2015
-- Fixed valgrind error on Database destructor
-- Added Database::loadExtension
-
-Version 1.2.0 - September 9 2015
-- Fixed build with GCC 5.1.0
-- Fixed MSVC release build warning
-- Fixed CppDepends warnings
-- Updated documentation on installation
-- Added Database::getHandle()
-
-Version 1.3.0 - November 1 2015
-- Fixed build with Visual Studio 2015
-- Further improvements to README
-- Added Backup class
-
-Version 1.3.1 - February 10 2016
-- Switch Linux/Mac build to the provided SQLite3 C library
-- Update SQLite3 from 3.8.8.3 to latest 3.10.2 (2016-01-20)
-- Remove warnings
-- Remove biicode support (defunct service, servers will shutdown the 16th of February 2016)
-
-Version 2.0.0 - July 25 2016
-- Update SQLite3 from 3.10.2 to latest 3.13 (2016-05-18)
-- Move #include <sqlite3.h> from headers to .cpp files only using forward declarations
-- Add Database::VERSION to reach SQLITE_VERSION without including sqlite3.h in application code
-- Add getLibVersion() and getLibVersionNumber() to get runtime version of the library
-- Better exception messages when Statements fail PR #84
-- Variadic templates for bind() (C++14) PR #85
-- Add Statement::bindNoCopy() methods for strings, using SQLITE_STATIC to avoid internal copy by SQLite3 PR #86
-- Add Statement::bind() overload for uint32_t, and Column::getUint() and cast operator to uint32_t PR #86
-- Use the new SQLITE_DBCONFIG_ENABLE_LOAD_EXTENSION from SQLite 3.13 for security reason
-- Rename Backup::remainingPageCount()/totalPageCount() to Backup::getRemainingPageCount()/getTotalPageCount()
-- Remove Column::errmsg() method : use Database or Statement equivalents
-- More unit tests, with code coverage status on the GitHub page
-- Do not force MSVC to use static runtime if unit-tests are not build
-
-Version 2.1.0 - July 18 2017
-- Update SQLite3 from 3.13 to latest 3.19.3 (2017-06-08)
-- Fixed Incompatibility in 3.19.0 (to use older SQLite version set the CMake variable SQLITE_USE_LEGACY_STRUCT) #125
-- Fixed link error (inline in cpp) and compiler warnings (unused variable...) #96
-- Added ability to open encrypted databases (using SQLCipher, eg. libsqlcipher-dev) #107
-- Added convenience functions for constructing objects from a row #114
-- Added CMake install step #118
-- Fix warnings #119
-- Make cpplint.py Python-3 compatible #120
-- Link libssp when targeted #100
-- Removed redundant const #102
-
-Version 2.2.0 - Sept 19 2017
-- Update SQLite3 from 3.19.3 to latest 3.20.1 (2017-08-24) #143
-- Added tryExecuteStep and tryReset #142
-- Removed virtual keywords from destructors #140
-- Removed misplaced noexcept keyword #139
-- Improved Exception class C++ conformance #138
-- Fix warnings #134
-- Deprecated Statement::isOk() to Statement::hasRow()
-
-Version 2.3.0 - March 3 2019
-- Update SQLite3 from 3.20.1 to latest 3.27.2 (2019-02-25) #183 #187
-- Add Statement binding for long int values #147
-- Allows long int for bind when used with name #148
-- More cmake instructions for Linux #151
-- Add comparison with sqlite_orm #141
-- Fix Statement::bind truncates long integer to 32 bits on x86_64 Linux #155
-- Add a move constructor to Database #157
-- Added tests for all MSVC compilers available on AppVeyor (2013, 2015, 2017) #169
-- Update VariadicBind.h #172
-- Better CMake compatibility #170
-- Add implicit cast operator to char and short types #179 #180
-
-Version 2.4.0 - August 25 2019
-- Update SQLite3 from 3.27.2 to 3.29.0 (2019-07-10) #217
-- #191 CMake Warning line 299
-- #190 Implement move constructors
-- #192 Add wrapper for bind parameter count
-- #197 Add tuple_bind and execute_many (requested by #24)
-- #199 Fix #156 misleading error message in exception from Statement::exec
-- #201 Add Statement::getExpandedSQL() to get the SQL text of prepared statement with bound parameters expanded
-- #211 Implement Database::backup()
-- #215 Disable implicit fallthrough warning when building internal sqlite3
-- #216 Set PROJECT_VERSION to fix CMP0048 Policy warnings
-
-Version 2.5.0 - December 31 2019
-- Update SQLite3 from 3.29.0 to 3.30.1 (2019-10-10)
-- 100% Unit Test coverage
-- #212 fix sqlite3 compile properties (jzt)
-- #219 Disable cast-function-type warning when building internal sqlite (zxey)
-- #230 Fixed installation on other than Ubuntu GNU/Linux distributions (xvitaly)
-- #228 use transitive compile definitions via cmake (BioDataAnalysis/emmenlau)
-- #232 Added support of packaged GTest for running unit tests (xvitaly)
-- #231 Added SOVERSION field for shared library (xvitaly)
-- #229 Explicitly find and link against system sqlite library (xvitaly)
-- #235 Added support for cmake dependencies and version information (BioDataAnalysis/emmenlau)
-- #249 Added SQLite header parsing functionality and associated tests (patrick--)
-
-- #251 Added example for getHeaderInfo()
-
-Version 3.0.0 - January 31 2020
-- C++11 is now required
-- CMake 3.1 minimum
-- Visual Studio 2015 minimum
-- Update Googletest to latest release 1.10
-- Add Github Actions continuous integration solution
-- Add Valgrind memcheck tool to Travis CI
-- Remove Statement::isOk() deprecated in 2.2.0 when renamed to Statement::hasRow()
-- Replace Database::backup() "C" implementation by calling the Backup class
-- #252 Run Valgrind memcheck on Travis CI
-- #253 Keep inline functions for GCov code coverage
-- #254 Re-enable Coverity static analysis
-- #256 Fix linking with system library (libsqlite3)
-- #242 Added a `getIndex` method and used it (KOLANICH)
-- #257 Improve Statement unit tests coverage (bind by name with a std::string)
-- #234 support for external sqlite3 (BioDataAnalysis/emmenlau)
-- #243 adding a pure attribute to getIndex() (KOLANICH)
-
-Version 3.1.0 - August 11 2020
-- Update SQLite3 from 3.30.1 to 3.32.3 (2020-06-18)
-- #274 Install both cmake files into same lib directory from tcraigtyler/master
-- #275 Add a method on Statement to get the declared type of a column. from daniel-schmidt/master
-- #284 Add SQLITE_OPEN_FULLMUTEX flag from rwrx/fullmutex-flag
-- #286 Add CMake option to toggle stack protection from chrisdalke/master
-- #287 Fixed installation on other than Ubuntu distributions from xvitaly/fix-installation
-- #288 Allow building of sqlite JSON1 extension when building internal sqlite library from zxey/feature-json1-extension
-
-Version 3.1.1 - August 19 2020
-- #292 Fix compilation if using SQLITE_HAS_CODEC from sum01/fix_sqlcipher_compile
-- #293 Remove FindSQLiteCpp.cmake from sum01/fix_283
-
-Version 3.2.0 - September 10 2020
-- Added Savepoint support
->>>>>>> 61bdad3a
+Mar 30 2012
+- Start of a new thin C++ SQLite wrapper
+
+Apr 2 2012
+- The wrapper is functional
+- Added documentation and examples
+- Publication on GitHub
+
+Version 0.1.0 - Apr 4 2012
+- Added a Database::exec() method to execute simple SQL statement
+- Added a version number like in sqlite3.h, starting with 0.1.0
+
+Version 0.2.0 - Apr 11 2012
+- Added getLastInsertId() and setBusyTimout()
+- Added bind() by name methods
+
+Version 0.3.0 - Apr 16 2012
+- Added an easy wrapper Database::execAngGet()
+
+Version 0.4.0 - Apr 23 2012
+- Added a Database::tableExists() easy to use function
+
+Dec 10 2012
+- Added a Statement::exec() method to execute a one-step query with no expected result
+
+Version 0.5.0 - March 9 2013
+- Added assert() on errors on destructors
+- Added getBytes()
+- Added getBlob(), getType() and isInteger/isFloat/isText/isBlob/isNull
+- Added bind() for binary blob data
+
+Version 0.5.1 - April 7 2013
+- Added Column::getName()
+
+Version 0.6.0 - November 22 2013
+- Renamed Column::getName() to Column::getOriginName()
+- Added Column::getName()
+
+Version 0.7.0 - January 9 2014
+- Added Database::createFunction()
+- Added std::string version of existing APIs
+- Improved CMake with more build options and Doxygen auto-detection
+
+Version 0.8.0 - February 26 2014
+- Database constructor support opening a database with a custom VFS (default to NULL)
+- Changed Column::getText() to return empty string "" by default instead of NULL pointer (to handle std::string conversion)
+
+Version 1.0.0 - May 3 2015
+- Public headers file moved to include/ dir
+- Added support to biicode in CMakeLists.txt
+- Added Unit Tests
+- Added aBusyTimeoutMs parameter to Database() constructors
+- Added Database::getTotalChanges()
+- Added Database::getErrorCode()
+- Added Statement::clearBindings()
+- Added Statement::getColumn(aName)
+- Added Statement::getErrorCode()
+- Added Statement::getColumnName(aIndex)
+- Added Statement::getColumnOriginName(aIndex)
+
+Version 1.1.0 - May 18 2015
+- Fixed valgrind error on Database destructor
+- Added Database::loadExtension
+
+Version 1.2.0 - September 9 2015
+- Fixed build with GCC 5.1.0
+- Fixed MSVC release build warning
+- Fixed CppDepends warnings
+- Updated documentation on installation
+- Added Database::getHandle()
+
+Version 1.3.0 - November 1 2015
+- Fixed build with Visual Studio 2015
+- Further improvements to README
+- Added Backup class
+
+Version 1.3.1 - February 10 2016
+- Switch Linux/Mac build to the provided SQLite3 C library
+- Update SQLite3 from 3.8.8.3 to latest 3.10.2 (2016-01-20)
+- Remove warnings
+- Remove biicode support (defunct service, servers will shutdown the 16th of February 2016)
+
+Version 2.0.0 - July 25 2016
+- Update SQLite3 from 3.10.2 to latest 3.13 (2016-05-18)
+- Move #include <sqlite3.h> from headers to .cpp files only using forward declarations
+- Add Database::VERSION to reach SQLITE_VERSION without including sqlite3.h in application code
+- Add getLibVersion() and getLibVersionNumber() to get runtime version of the library
+- Better exception messages when Statements fail PR #84
+- Variadic templates for bind() (C++14) PR #85
+- Add Statement::bindNoCopy() methods for strings, using SQLITE_STATIC to avoid internal copy by SQLite3 PR #86
+- Add Statement::bind() overload for uint32_t, and Column::getUint() and cast operator to uint32_t PR #86
+- Use the new SQLITE_DBCONFIG_ENABLE_LOAD_EXTENSION from SQLite 3.13 for security reason
+- Rename Backup::remainingPageCount()/totalPageCount() to Backup::getRemainingPageCount()/getTotalPageCount()
+- Remove Column::errmsg() method : use Database or Statement equivalents
+- More unit tests, with code coverage status on the GitHub page
+- Do not force MSVC to use static runtime if unit-tests are not build
+
+Version 2.1.0 - July 18 2017
+- Update SQLite3 from 3.13 to latest 3.19.3 (2017-06-08)
+- Fixed Incompatibility in 3.19.0 (to use older SQLite version set the CMake variable SQLITE_USE_LEGACY_STRUCT) #125
+- Fixed link error (inline in cpp) and compiler warnings (unused variable...) #96
+- Added ability to open encrypted databases (using SQLCipher, eg. libsqlcipher-dev) #107
+- Added convenience functions for constructing objects from a row #114
+- Added CMake install step #118
+- Fix warnings #119
+- Make cpplint.py Python-3 compatible #120
+- Link libssp when targeted #100
+- Removed redundant const #102
+
+Version 2.2.0 - Sept 19 2017
+- Update SQLite3 from 3.19.3 to latest 3.20.1 (2017-08-24) #143
+- Added tryExecuteStep and tryReset #142
+- Removed virtual keywords from destructors #140
+- Removed misplaced noexcept keyword #139
+- Improved Exception class C++ conformance #138
+- Fix warnings #134
+- Deprecated Statement::isOk() to Statement::hasRow()
+
+Version 2.3.0 - March 3 2019
+- Update SQLite3 from 3.20.1 to latest 3.27.2 (2019-02-25) #183 #187
+- Add Statement binding for long int values #147
+- Allows long int for bind when used with name #148
+- More cmake instructions for Linux #151
+- Add comparison with sqlite_orm #141
+- Fix Statement::bind truncates long integer to 32 bits on x86_64 Linux #155
+- Add a move constructor to Database #157
+- Added tests for all MSVC compilers available on AppVeyor (2013, 2015, 2017) #169
+- Update VariadicBind.h #172
+- Better CMake compatibility #170
+- Add implicit cast operator to char and short types #179 #180
+
+Version 2.4.0 - August 25 2019
+- Update SQLite3 from 3.27.2 to 3.29.0 (2019-07-10) #217
+- #191 CMake Warning line 299
+- #190 Implement move constructors
+- #192 Add wrapper for bind parameter count
+- #197 Add tuple_bind and execute_many (requested by #24)
+- #199 Fix #156 misleading error message in exception from Statement::exec
+- #201 Add Statement::getExpandedSQL() to get the SQL text of prepared statement with bound parameters expanded
+- #211 Implement Database::backup()
+- #215 Disable implicit fallthrough warning when building internal sqlite3
+- #216 Set PROJECT_VERSION to fix CMP0048 Policy warnings
+
+Version 2.5.0 - December 31 2019
+- Update SQLite3 from 3.29.0 to 3.30.1 (2019-10-10)
+- 100% Unit Test coverage
+- #212 fix sqlite3 compile properties (jzt)
+- #219 Disable cast-function-type warning when building internal sqlite (zxey)
+- #230 Fixed installation on other than Ubuntu GNU/Linux distributions (xvitaly)
+- #228 use transitive compile definitions via cmake (BioDataAnalysis/emmenlau)
+- #232 Added support of packaged GTest for running unit tests (xvitaly)
+- #231 Added SOVERSION field for shared library (xvitaly)
+- #229 Explicitly find and link against system sqlite library (xvitaly)
+- #235 Added support for cmake dependencies and version information (BioDataAnalysis/emmenlau)
+- #249 Added SQLite header parsing functionality and associated tests (patrick--)
+
+- #251 Added example for getHeaderInfo()
+
+Version 3.0.0 - January 31 2020
+- C++11 is now required
+- CMake 3.1 minimum
+- Visual Studio 2015 minimum
+- Update Googletest to latest release 1.10
+- Add Github Actions continuous integration solution
+- Add Valgrind memcheck tool to Travis CI
+- Remove Statement::isOk() deprecated in 2.2.0 when renamed to Statement::hasRow()
+- Replace Database::backup() "C" implementation by calling the Backup class
+- #252 Run Valgrind memcheck on Travis CI
+- #253 Keep inline functions for GCov code coverage
+- #254 Re-enable Coverity static analysis
+- #256 Fix linking with system library (libsqlite3)
+- #242 Added a `getIndex` method and used it (KOLANICH)
+- #257 Improve Statement unit tests coverage (bind by name with a std::string)
+- #234 support for external sqlite3 (BioDataAnalysis/emmenlau)
+- #243 adding a pure attribute to getIndex() (KOLANICH)
+
+Version 3.1.0 - August 11 2020
+- Update SQLite3 from 3.30.1 to 3.32.3 (2020-06-18)
+- #274 Install both cmake files into same lib directory from tcraigtyler
+- #275 Add a method on Statement to get the declared type of a column. from daniel-schmidt
+- #284 Add SQLITE_OPEN_FULLMUTEX flag from rwrx
+- #286 Add CMake option to toggle stack protection from chrisdalke
+- #287 Fixed installation on other than Ubuntu distributions from xvitaly
+- #288 Allow building of sqlite JSON1 extension when building internal sqlite library from zxey
+
+Version 3.1.1 - August 19 2020
+- #292 Fix compilation if using SQLITE_HAS_CODEC from sum01
+- #293 Remove FindSQLiteCpp.cmake from sum01
+
+Version 3.x - 2021
+- #300 #316 Updated SQLite3 from 3.32.3 to 3.34.0 (2020-12-01)
+- #236 Disable explicit setting of MSVC runtime from BioDataAnalysis/emmenlau
+- #308 Fix build warning due to string truncation from stauffer-garmin
+- #311 Add Database::tryExec() from kcowolf
+- #313 [CMake] Add SQLITECPP_INCLUDE_SCRIPT option from past-due
+- #314 Add Database constructor for filesystem::path (#296) from ptrks
+- #295 Compile internal SQLite library with -ffunction-sections from smichaku
+- #299 Added Savepoint support from catalogm